--- conflicted
+++ resolved
@@ -3772,7 +3772,6 @@
         //occurences is 26 here, omitting 4/16/2024
         Assert.That(occurrences.Count, Is.EqualTo(27));
     }
-<<<<<<< HEAD
 
     private static DateTime SimpleDateTimeToMatch(IDateTime dt, IDateTime toMatch)
     {
@@ -3790,6 +3789,4 @@
         }
         return dt.Value;
     }
-=======
->>>>>>> 1e4962e0
 }
