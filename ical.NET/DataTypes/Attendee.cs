--- conflicted
+++ resolved
@@ -120,14 +120,11 @@
             }
         }
 
-<<<<<<< HEAD
-        /// <summary>
-        /// valid values: Ical.Net.Roles
-        /// </summary>
-=======
         private string _role;
-        /// <summary> ROLE: the intended role the attendee will have </summary>
->>>>>>> 9f2441ab
+        /// <summary> 
+        /// ROLE: the intended role the attendee will have.
+	    /// Valid values: Ical.Net.ParticipationRole
+	    /// </summary>
         public virtual string Role
         {
             get
@@ -148,14 +145,11 @@
                 Parameters.Set("ROLE", value);
             }
         }
-<<<<<<< HEAD
+
+        private string _participationStatus;
         /// <summary>
-        /// valid values: Ical.Net.ParticipationStatus
+        /// Valid values: Ical.Net.[Event|Journal|ToDo]ParticipationStatus
         /// </summary>
-=======
-
-        private string _participationStatus;
->>>>>>> 9f2441ab
         public virtual string ParticipationStatus
         {
             get
@@ -251,7 +245,7 @@
         {
             if (!Uri.IsWellFormedUriString(attendeeUri, UriKind.Absolute))
             {
-                throw new ArgumentException("not a well formed uri string","attendeeUri");
+             throw new ArgumentException("not a well formed uri string","attendeeUri");
             }
             Value = new Uri(attendeeUri);
         }
