--- conflicted
+++ resolved
@@ -170,12 +170,9 @@
             {
                 null when _duration is null => null,
                 { } endTime => endTime,
-<<<<<<< HEAD
-                // If _duration is not null, effectiveDuration is not null
-                _ => _startTime.Add(effectiveDuration!.Value)
-=======
+
+                // If _duration is not null, EffectiveDuration is not null
                 _ => CalculateEndTime()
->>>>>>> 0aba2a4a
             };
     }
 
