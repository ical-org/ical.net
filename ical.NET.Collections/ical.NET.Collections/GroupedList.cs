--- conflicted
+++ resolved
@@ -2,11 +2,11 @@
 using System.Collections;
 using System.Collections.Generic;
 using System.Linq;
-using ical.NET.Collections.Enumerators;
-using ical.NET.Collections.Interfaces;
+using ical.Net.Collections.Enumerators;
+using ical.Net.Collections.Interfaces;
 using System.Diagnostics;
 
-namespace ical.NET.Collections
+namespace ical.Net.Collections
 {
     /// <summary>
     /// A list of objects that are keyed.
@@ -23,24 +23,19 @@
 
         private IMultiLinkedList<TItem> EnsureList(TGroup group)
         {
-<<<<<<< HEAD
+            if (group == null)
+            {
+                return null;
+            }
+
             IMultiLinkedList<TItem> list;
             if (_dictionary.TryGetValue(group, out list))
-=======
-            if (group == null)
-            {
-                return null;
-            }
-
-            if (_dictionary.ContainsKey(group))
->>>>>>> 9f2441ab
             {
                 return list;
             }
 
             list = new MultiLinkedList<TItem>();
             _dictionary[group] = list;
-
             _lists.Add(list);
             return list;
         }
@@ -96,6 +91,7 @@
                 ? list.StartIndex + index
                 : -1;
         }
+
         public virtual void Clear(TGroup group)
         {
             IMultiLinkedList<TItem> list;
@@ -251,7 +247,7 @@
         {
             return new GroupedListEnumerator<TItem>(_lists);
         }
-        
+
         IEnumerator IEnumerable.GetEnumerator()
         {
             return new GroupedListEnumerator<TItem>(_lists);
